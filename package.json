--- conflicted
+++ resolved
@@ -26,21 +26,13 @@
     "hh-mm-ss": "^1.2.0",
     "lodash": "^4.17.21",
     "smoothie": "^1.35.0",
-<<<<<<< HEAD
-    "tippy.js": "^6.2.7",
+    "tippy.js": "^6.3.1",
     "tone": "^14.7.77",
     "webextension-polyfill": "^0.7.0"
   },
   "devDependencies": {
-    "@types/chrome": "^0.0.132",
+    "@types/chrome": "^0.0.133",
     "@types/firefox-webext-browser": "^82.0.0",
-=======
-    "tippy.js": "^6.3.1",
-    "tone": "^14.7.77"
-  },
-  "devDependencies": {
-    "@types/chrome": "^0.0.133",
->>>>>>> bf8dd62a
     "@types/hh-mm-ss": "^1.2.0",
     "@types/lodash": "^4.14.168",
     "@types/node": "^14.14.36",
